--- conflicted
+++ resolved
@@ -1,17 +1,9 @@
 import sys
 
-<<<<<<< HEAD
 from setuptools import setup
-
-
-version = "0.3.0"
-=======
-version = '0.2.1'
->>>>>>> fae8ee14
 
 setup(
     name="kolibri-app",
-    version=version,
     description="wxPython app for the Kolibri Learning Platform.",
     author="Learning Equality",
     author_email="dev@learningequality.org",

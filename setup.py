--- conflicted
+++ resolved
@@ -30,15 +30,11 @@
     include_package_data=True,
     zip_safe=True,
     license="MIT",
-<<<<<<< HEAD
     install_requires=[
         "wxPython==4.2.2",
-        "cryptography==45.0.3",
+        "cryptography==45.0.5",
         "cffi==1.14.4",
         "pywin32==310; sys_platform == 'win32'",
     ],
-=======
-    install_requires=["wxPython==4.2.2", "cryptography==45.0.5", "cffi==1.14.4"],
->>>>>>> 58980b6f
     extras_require={"dev": ["pre-commit"]},
 )